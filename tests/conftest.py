#!/usr/bin/env python
#
# A library containing community-based extension for the python-telegram-bot library
# Copyright (C) 2020-2022
# The ptbcontrib developers
#
# This program is free software: you can redistribute it and/or modify
# it under the terms of the GNU Lesser Public License as published by
# the Free Software Foundation, either version 3 of the License, or
# (at your option) any later version.
#
# This program is distributed in the hope that it will be useful,
# but WITHOUT ANY WARRANTY; without even the implied warranty of
# MERCHANTABILITY or FITNESS FOR A PARTICULAR PURPOSE.  See the
# GNU Lesser Public License for more details.
#
# You should have received a copy of the GNU Lesser Public License
# along with this program.  If not, see [http://www.gnu.org/licenses/].
import asyncio
import os
import sys
from collections import defaultdict
from queue import Queue
from threading import Event, Thread
from time import sleep

import pytest
import pytz
from telegram import Bot, User, __version__
from telegram.ext import Defaults, JobQueue, Updater

v13 = __version__.startswith("1")

if v13:
    from telegram.ext import Dispatcher
<<<<<<< HEAD
else:
    from telegram.ext import Application, ApplicationBuilder, ExtBot
=======
>>>>>>> 8e81e938

GITHUB_ACTION = os.getenv("GITHUB_ACTION", False)

if GITHUB_ACTION:
    pytest_plugins = ["tests.plugin_github_group"]

# THIS IS OBVIOUSLY COMPROMISED
# DO NOT USE IN PRODUCTION!
PRIVATE_KEY = b"-----BEGIN RSA PRIVATE KEY-----\r\nMIIEowIBAAKCAQEA0AvEbNaOnfIL3GjB8VI4M5IaWe+GcK8eSPHkLkXREIsaddum\r\nwPBm/+w8lFYdnY+O06OEJrsaDtwGdU//8cbGJ/H/9cJH3dh0tNbfszP7nTrQD+88\r\nydlcYHzClaG8G+oTe9uEZSVdDXj5IUqR0y6rDXXb9tC9l+oSz+ShYg6+C4grAb3E\r\nSTv5khZ9Zsi/JEPWStqNdpoNuRh7qEYc3t4B/a5BH7bsQENyJSc8AWrfv+drPAEe\r\njQ8xm1ygzWvJp8yZPwOIYuL+obtANcoVT2G2150Wy6qLC0bD88Bm40GqLbSazueC\r\nRHZRug0B9rMUKvKc4FhG4AlNzBCaKgIcCWEqKwIDAQABAoIBACcIjin9d3Sa3S7V\r\nWM32JyVF3DvTfN3XfU8iUzV7U+ZOswA53eeFM04A/Ly4C4ZsUNfUbg72O8Vd8rg/\r\n8j1ilfsYpHVvphwxaHQlfIMa1bKCPlc/A6C7b2GLBtccKTbzjARJA2YWxIaqk9Nz\r\nMjj1IJK98i80qt29xRnMQ5sqOO3gn2SxTErvNchtBiwOH8NirqERXig8VCY6fr3n\r\nz7ZImPU3G/4qpD0+9ULrt9x/VkjqVvNdK1l7CyAuve3D7ha3jPMfVHFtVH5gqbyp\r\nKotyIHAyD+Ex3FQ1JV+H7DkP0cPctQiss7OiO9Zd9C1G2OrfQz9el7ewAPqOmZtC\r\nKjB3hUECgYEA/4MfKa1cvaCqzd3yUprp1JhvssVkhM1HyucIxB5xmBcVLX2/Kdhn\r\nhiDApZXARK0O9IRpFF6QVeMEX7TzFwB6dfkyIePsGxputA5SPbtBlHOvjZa8omMl\r\nEYfNa8x/mJkvSEpzvkWPascuHJWv1cEypqphu/70DxubWB5UKo/8o6cCgYEA0HFy\r\ncgwPMB//nltHGrmaQZPFT7/Qgl9ErZT3G9S8teWY4o4CXnkdU75tBoKAaJnpSfX3\r\nq8VuRerF45AFhqCKhlG4l51oW7TUH50qE3GM+4ivaH5YZB3biwQ9Wqw+QyNLAh/Q\r\nnS4/Wwb8qC9QuyEgcCju5lsCaPEXZiZqtPVxZd0CgYEAshBG31yZjO0zG1TZUwfy\r\nfN3euc8mRgZpSdXIHiS5NSyg7Zr8ZcUSID8jAkJiQ3n3OiAsuq1MGQ6kNa582kLT\r\nFPQdI9Ea8ahyDbkNR0gAY9xbM2kg/Gnro1PorH9PTKE0ekSodKk1UUyNrg4DBAwn\r\nqE6E3ebHXt/2WmqIbUD653ECgYBQCC8EAQNX3AFegPd1GGxU33Lz4tchJ4kMCNU0\r\nN2NZh9VCr3nTYjdTbxsXU8YP44CCKFG2/zAO4kymyiaFAWEOn5P7irGF/JExrjt4\r\nibGy5lFLEq/HiPtBjhgsl1O0nXlwUFzd7OLghXc+8CPUJaz5w42unqT3PBJa40c3\r\nQcIPdQKBgBnSb7BcDAAQ/Qx9juo/RKpvhyeqlnp0GzPSQjvtWi9dQRIu9Pe7luHc\r\nm1Img1EO1OyE3dis/rLaDsAa2AKu1Yx6h85EmNjavBqP9wqmFa0NIQQH8fvzKY3/\r\nP8IHY6009aoamLqYaexvrkHVq7fFKiI6k8myMJ6qblVNFv14+KXU\r\n-----END RSA PRIVATE KEY-----"  # noqa: E501
TOKEN = "1281106207:AAHXR4nqP-ZYsPLnrHooton3zUGGnsoNjZ8"
<<<<<<< HEAD
=======


# This is here instead of in setup.cfg due to https://github.com/pytest-dev/pytest/issues/8343
def pytest_runtestloop(session):
    # v13.x
    try:
        from telegram.utils.deprecate import TelegramDeprecationWarning  # noqa: F401

        session.add_marker(
            pytest.mark.filterwarnings(
                "ignore::telegram.utils.deprecate.TelegramDeprecationWarning"
            )
        )
    except ImportError:
        pass

    # v20.x
    try:
        from telegram.warnings import PTBDeprecationWarning  # noqa: F401

        session.add_marker(
            pytest.mark.filterwarnings("ignore::telegram.warnings.PTBDeprecationWarning")
        )
    except ImportError:
        pass


@pytest.fixture(scope="session")
def bot():
    return make_bot()


DEFAULT_BOTS = {}


@pytest.fixture(scope="function")
def default_bot(request):
    param = request.param if hasattr(request, "param") else {}

    defaults = Defaults(**param)
    default_bot = DEFAULT_BOTS.get(defaults)
    if default_bot:
        return default_bot
    else:
        default_bot = make_bot(**{"defaults": defaults})
        DEFAULT_BOTS[defaults] = default_bot
        return default_bot


@pytest.fixture(scope="function")
def tz_bot(timezone):
    defaults = Defaults(tzinfo=timezone)
    default_bot = DEFAULT_BOTS.get(defaults)
    if default_bot:
        return default_bot
    else:
        default_bot = make_bot(**{"defaults": defaults})
        DEFAULT_BOTS[defaults] = default_bot
        return default_bot


if v13:

    def create_dp(bot):
        # Dispatcher is heavy to init (due to many threads and such) so we have a single session
        # scoped one here, but before each test, reset it (dp fixture below)
        dispatcher = Dispatcher(bot, Queue(), job_queue=JobQueue(), workers=2, use_context=True)
        dispatcher.job_queue.set_dispatcher(dispatcher)

        # we mock bot.{get_me, get_my_commands} b/c those are used in the @info decorator
        def get_me(*args, **kwargs):
            user = User(1, "TestBot", True)
            dispatcher.bot._bot = user
            return user

        def get_my_commands(*args, **kwargs):
            return []

        orig_get_me = dispatcher.bot.get_me
        orig_get_my_commands = dispatcher.bot.get_my_commands
        dispatcher.bot.get_me = get_me
        dispatcher.bot.get_my_commands = get_my_commands

        thr = Thread(target=dispatcher.start)
        thr.start()
        sleep(2)
        yield dispatcher

        dispatcher.bot.get_me = orig_get_me
        dispatcher.bot.get_my_commands = orig_get_my_commands

        sleep(1)
        if dispatcher.running:
            dispatcher.stop()
        thr.join()

    @pytest.fixture(scope="session")
    def _dp(bot):
        yield from create_dp(bot)

    @pytest.fixture(scope="function")
    def dp(_dp):
        # Reset the dispatcher first
        while not _dp.update_queue.empty():
            _dp.update_queue.get(False)
        _dp.chat_data = defaultdict(dict)
        _dp.user_data = defaultdict(dict)
        _dp.bot_data = {}
        _dp.persistence = None
        _dp.handlers = {}
        _dp.groups = []
        _dp.error_handlers = {}
        # For some reason if we setattr with the name mangled, then some tests(like async)
        # run forever,
        # due to threads not acquiring, (blocking). This adds these attributes to the __dict__.
        object.__setattr__(_dp, "__stop_event", Event())
        object.__setattr__(_dp, "__exception_event", Event())
        object.__setattr__(_dp, "__async_queue", Queue())
        object.__setattr__(_dp, "__async_threads", set())
        _dp.persistence = None
        _dp.use_context = False
        if _dp._Dispatcher__singleton_semaphore.acquire(blocking=0):
            Dispatcher._set_singleton(_dp)
        yield _dp
        Dispatcher._Dispatcher__singleton_semaphore.release()

    @pytest.fixture(scope="function")
    def cdp(dp):
        dp.use_context = True
        yield dp
        dp.use_context = False

    @pytest.fixture(scope="function")
    def updater(bot):
        up = Updater(bot=bot, workers=2, use_context=False)
        yield up
        if up.running:
            up.stop()

else:
    pass
    # Here be test setup for v20
>>>>>>> 8e81e938


def pytest_configure(config):
    config.addinivalue_line("filterwarnings", "ignore::ResourceWarning")
    # TODO: Write so good code that we don't need to ignore ResourceWarnings anymore


<<<<<<< HEAD
=======
def make_bot(**kwargs):
    return Bot(TOKEN, private_key=PRIVATE_KEY, **kwargs)


@pytest.fixture(params=["Europe/Berlin", "Asia/Singapore", "UTC"])
def tzinfo(request):
    return pytz.timezone(request.param)


@pytest.fixture()
def timezone(tzinfo):
    return tzinfo


>>>>>>> 8e81e938
def env_var_2_bool(env_var: object) -> bool:
    if isinstance(env_var, bool):
        return env_var
    if not isinstance(env_var, str):
        return False
<<<<<<< HEAD
    return env_var.lower().strip() == "true"


# This is here instead of in setup.cfg due to https://github.com/pytest-dev/pytest/issues/8343
def pytest_runtestloop(session):
    # v13.x
    try:
        from telegram.utils.deprecate import TelegramDeprecationWarning  # noqa: F401

        session.add_marker(
            pytest.mark.filterwarnings(
                "ignore::telegram.utils.deprecate.TelegramDeprecationWarning"
            )
        )
    except ImportError:
        pass

    # v20.x
    try:
        from telegram.warnings import PTBDeprecationWarning  # noqa: F401

        session.add_marker(
            pytest.mark.filterwarnings("ignore::telegram.warnings.PTBDeprecationWarning")
        )
    except ImportError:
        pass


if v13:

    def make_bot(**kwargs):
        return Bot(TOKEN, private_key=PRIVATE_KEY, **kwargs)

    @pytest.fixture(scope="session")
    def bot():
        return make_bot()

    DEFAULT_BOTS = {}

    @pytest.fixture(scope="function")
    def default_bot(request):
        param = request.param if hasattr(request, "param") else {}

        defaults = Defaults(**param)
        default_bot = DEFAULT_BOTS.get(defaults)
        if default_bot:
            return default_bot
        else:
            default_bot = make_bot(**{"defaults": defaults})
            DEFAULT_BOTS[defaults] = default_bot
            return default_bot

    @pytest.fixture(scope="function")
    def tz_bot(timezone):
        defaults = Defaults(tzinfo=timezone)
        default_bot = DEFAULT_BOTS.get(defaults)
        if default_bot:
            return default_bot
        else:
            default_bot = make_bot(**{"defaults": defaults})
            DEFAULT_BOTS[defaults] = default_bot
            return default_bot

    def create_dp(bot):
        # Dispatcher is heavy to init (due to many threads and such) so we have a single session
        # scoped one here, but before each test, reset it (dp fixture below)
        dispatcher = Dispatcher(bot, Queue(), job_queue=JobQueue(), workers=2, use_context=True)
        dispatcher.job_queue.set_dispatcher(dispatcher)

        # we mock bot.{get_me, get_my_commands} b/c those are used in the @info decorator
        def get_me(*args, **kwargs):
            user = User(1, "TestBot", True)
            dispatcher.bot._bot = user
            return user

        def get_my_commands(*args, **kwargs):
            return []

        orig_get_me = dispatcher.bot.get_me
        orig_get_my_commands = dispatcher.bot.get_my_commands
        dispatcher.bot.get_me = get_me
        dispatcher.bot.get_my_commands = get_my_commands

        thr = Thread(target=dispatcher.start)
        thr.start()
        sleep(2)
        yield dispatcher

        dispatcher.bot.get_me = orig_get_me
        dispatcher.bot.get_my_commands = orig_get_my_commands

        sleep(1)
        if dispatcher.running:
            dispatcher.stop()
        thr.join()

    @pytest.fixture(scope="session")
    def _dp(bot):
        yield from create_dp(bot)

    @pytest.fixture(scope="function")
    def dp(_dp):
        # Reset the dispatcher first
        while not _dp.update_queue.empty():
            _dp.update_queue.get(False)
        _dp.chat_data = defaultdict(dict)
        _dp.user_data = defaultdict(dict)
        _dp.bot_data = {}
        _dp.persistence = None
        _dp.handlers = {}
        _dp.groups = []
        _dp.error_handlers = {}
        # For some reason if we setattr with the name mangled, then some tests(like async)
        # run forever,
        # due to threads not acquiring, (blocking). This adds these attributes to the __dict__.
        object.__setattr__(_dp, "__stop_event", Event())
        object.__setattr__(_dp, "__exception_event", Event())
        object.__setattr__(_dp, "__async_queue", Queue())
        object.__setattr__(_dp, "__async_threads", set())
        _dp.persistence = None
        _dp.use_context = False
        if _dp._Dispatcher__singleton_semaphore.acquire(blocking=0):
            Dispatcher._set_singleton(_dp)
        yield _dp
        Dispatcher._Dispatcher__singleton_semaphore.release()

    @pytest.fixture(scope="function")
    def cdp(dp):
        dp.use_context = True
        yield dp
        dp.use_context = False

    @pytest.fixture(scope="function")
    def updater(bot):
        up = Updater(bot=bot, workers=2, use_context=False)
        yield up
        if up.running:
            up.stop()

    @pytest.fixture(params=["Europe/Berlin", "Asia/Singapore", "UTC"])
    def tzinfo(request):
        return pytz.timezone(request.param)

    @pytest.fixture()
    def timezone(tzinfo):
        return tzinfo

else:
    # Redefine the event_loop fixture to have a session scope. Otherwise `bot` fixture can't be
    # session. See https://github.com/pytest-dev/pytest-asyncio/issues/68 for more details.
    @pytest.fixture(scope="session")
    def event_loop(request):
        # ever since ProactorEventLoop became the default in Win 3.8+, the app crashes after the
        # loop is closed. Hence, we use SelectorEventLoop on Windows to avoid this. See
        # https://github.com/python/cpython/issues/83413,
        # https://github.com/encode/httpx/issues/914
        if (
            sys.version_info[0] == 3
            and sys.version_info[1] >= 8
            and sys.platform.startswith("win")
        ):
            asyncio.set_event_loop_policy(asyncio.WindowsSelectorEventLoopPolicy())
        loop = asyncio.get_event_loop_policy().new_event_loop()
        yield loop
        # loop.close() # instead of closing here, do that at the every end of the test session

    # Related to the above, see https://stackoverflow.com/a/67307042/10606962
    def pytest_sessionfinish(session, exitstatus):
        asyncio.get_event_loop().close()

    class DictBot(Bot):
        async def get_me(self, *args, **kwargs):
            """Will be called by Bot.initialize and we only have a face token ..."""
            return User(id=1, first_name="Botty", last_name="McBotface", is_bot=True)

    class DictExtBot(ExtBot):
        async def get_me(self, *args, **kwargs):
            """Will be called by Bot.initialize and we only have a face token ..."""
            return User(id=1, first_name="Botty", last_name="McBotface", is_bot=True)

    class DictApplication(Application):
        pass

    def make_bot(**kwargs):
        return DictExtBot(TOKEN, private_key=PRIVATE_KEY, **kwargs)

    @pytest.fixture(scope="session")
    async def bot():
        """Makes an ExtBot instance with the given bot_info"""
        async with make_bot() as _bot:
            yield _bot

    @pytest.fixture(scope="session")
    async def raw_bot():
        """Makes an regular Bot instance with the given bot_info"""
        async with DictBot(
            token=TOKEN,
            private_key=PRIVATE_KEY,
        ) as _bot:
            yield _bot

    @pytest.fixture(scope="function")
    async def default_bot(request, bot_info):
        param = request.param if hasattr(request, "param") else {}

        default_bot = make_bot(bot_info, defaults=Defaults(**param))
        async with default_bot:
            yield default_bot

    @pytest.fixture(scope="function")
    async def tz_bot(timezone, bot_info):
        default_bot = make_bot(bot_info, defaults=Defaults(tzinfo=timezone))
        async with default_bot:
            yield default_bot

    @pytest.fixture(scope="function")
    async def app():
        # We build a new bot each time so that we use `app` in a context manager without problems
        application = (
            ApplicationBuilder().bot(make_bot()).application_class(DictApplication).build()
        )
        yield application
        if application.running:
            await application.stop()
            await application.shutdown()

    @pytest.fixture(scope="function")
    async def updater():
        # We build a new bot each time so that we use `updater` in a context manager without
        # problems
        up = Updater(bot=make_bot(), update_queue=asyncio.Queue())
        yield up
        if up.running:
            await up.stop()
            await up.shutdown()
=======
    return env_var.lower().strip() == "true"
>>>>>>> 8e81e938
<|MERGE_RESOLUTION|>--- conflicted
+++ resolved
@@ -33,11 +33,8 @@
 
 if v13:
     from telegram.ext import Dispatcher
-<<<<<<< HEAD
 else:
     from telegram.ext import Application, ApplicationBuilder, ExtBot
-=======
->>>>>>> 8e81e938
 
 GITHUB_ACTION = os.getenv("GITHUB_ACTION", False)
 
@@ -48,8 +45,19 @@
 # DO NOT USE IN PRODUCTION!
 PRIVATE_KEY = b"-----BEGIN RSA PRIVATE KEY-----\r\nMIIEowIBAAKCAQEA0AvEbNaOnfIL3GjB8VI4M5IaWe+GcK8eSPHkLkXREIsaddum\r\nwPBm/+w8lFYdnY+O06OEJrsaDtwGdU//8cbGJ/H/9cJH3dh0tNbfszP7nTrQD+88\r\nydlcYHzClaG8G+oTe9uEZSVdDXj5IUqR0y6rDXXb9tC9l+oSz+ShYg6+C4grAb3E\r\nSTv5khZ9Zsi/JEPWStqNdpoNuRh7qEYc3t4B/a5BH7bsQENyJSc8AWrfv+drPAEe\r\njQ8xm1ygzWvJp8yZPwOIYuL+obtANcoVT2G2150Wy6qLC0bD88Bm40GqLbSazueC\r\nRHZRug0B9rMUKvKc4FhG4AlNzBCaKgIcCWEqKwIDAQABAoIBACcIjin9d3Sa3S7V\r\nWM32JyVF3DvTfN3XfU8iUzV7U+ZOswA53eeFM04A/Ly4C4ZsUNfUbg72O8Vd8rg/\r\n8j1ilfsYpHVvphwxaHQlfIMa1bKCPlc/A6C7b2GLBtccKTbzjARJA2YWxIaqk9Nz\r\nMjj1IJK98i80qt29xRnMQ5sqOO3gn2SxTErvNchtBiwOH8NirqERXig8VCY6fr3n\r\nz7ZImPU3G/4qpD0+9ULrt9x/VkjqVvNdK1l7CyAuve3D7ha3jPMfVHFtVH5gqbyp\r\nKotyIHAyD+Ex3FQ1JV+H7DkP0cPctQiss7OiO9Zd9C1G2OrfQz9el7ewAPqOmZtC\r\nKjB3hUECgYEA/4MfKa1cvaCqzd3yUprp1JhvssVkhM1HyucIxB5xmBcVLX2/Kdhn\r\nhiDApZXARK0O9IRpFF6QVeMEX7TzFwB6dfkyIePsGxputA5SPbtBlHOvjZa8omMl\r\nEYfNa8x/mJkvSEpzvkWPascuHJWv1cEypqphu/70DxubWB5UKo/8o6cCgYEA0HFy\r\ncgwPMB//nltHGrmaQZPFT7/Qgl9ErZT3G9S8teWY4o4CXnkdU75tBoKAaJnpSfX3\r\nq8VuRerF45AFhqCKhlG4l51oW7TUH50qE3GM+4ivaH5YZB3biwQ9Wqw+QyNLAh/Q\r\nnS4/Wwb8qC9QuyEgcCju5lsCaPEXZiZqtPVxZd0CgYEAshBG31yZjO0zG1TZUwfy\r\nfN3euc8mRgZpSdXIHiS5NSyg7Zr8ZcUSID8jAkJiQ3n3OiAsuq1MGQ6kNa582kLT\r\nFPQdI9Ea8ahyDbkNR0gAY9xbM2kg/Gnro1PorH9PTKE0ekSodKk1UUyNrg4DBAwn\r\nqE6E3ebHXt/2WmqIbUD653ECgYBQCC8EAQNX3AFegPd1GGxU33Lz4tchJ4kMCNU0\r\nN2NZh9VCr3nTYjdTbxsXU8YP44CCKFG2/zAO4kymyiaFAWEOn5P7irGF/JExrjt4\r\nibGy5lFLEq/HiPtBjhgsl1O0nXlwUFzd7OLghXc+8CPUJaz5w42unqT3PBJa40c3\r\nQcIPdQKBgBnSb7BcDAAQ/Qx9juo/RKpvhyeqlnp0GzPSQjvtWi9dQRIu9Pe7luHc\r\nm1Img1EO1OyE3dis/rLaDsAa2AKu1Yx6h85EmNjavBqP9wqmFa0NIQQH8fvzKY3/\r\nP8IHY6009aoamLqYaexvrkHVq7fFKiI6k8myMJ6qblVNFv14+KXU\r\n-----END RSA PRIVATE KEY-----"  # noqa: E501
 TOKEN = "1281106207:AAHXR4nqP-ZYsPLnrHooton3zUGGnsoNjZ8"
-<<<<<<< HEAD
-=======
+
+
+def pytest_configure(config):
+    config.addinivalue_line("filterwarnings", "ignore::ResourceWarning")
+    # TODO: Write so good code that we don't need to ignore ResourceWarnings anymore
+
+
+def env_var_2_bool(env_var: object) -> bool:
+    if isinstance(env_var, bool):
+        return env_var
+    if not isinstance(env_var, str):
+        return False
+    return env_var.lower().strip() == "true"
 
 
 # This is here instead of in setup.cfg due to https://github.com/pytest-dev/pytest/issues/8343
@@ -77,41 +85,40 @@
         pass
 
 
-@pytest.fixture(scope="session")
-def bot():
-    return make_bot()
-
-
-DEFAULT_BOTS = {}
-
-
-@pytest.fixture(scope="function")
-def default_bot(request):
-    param = request.param if hasattr(request, "param") else {}
-
-    defaults = Defaults(**param)
-    default_bot = DEFAULT_BOTS.get(defaults)
-    if default_bot:
-        return default_bot
-    else:
-        default_bot = make_bot(**{"defaults": defaults})
-        DEFAULT_BOTS[defaults] = default_bot
-        return default_bot
-
-
-@pytest.fixture(scope="function")
-def tz_bot(timezone):
-    defaults = Defaults(tzinfo=timezone)
-    default_bot = DEFAULT_BOTS.get(defaults)
-    if default_bot:
-        return default_bot
-    else:
-        default_bot = make_bot(**{"defaults": defaults})
-        DEFAULT_BOTS[defaults] = default_bot
-        return default_bot
-
-
 if v13:
+
+    def make_bot(**kwargs):
+        return Bot(TOKEN, private_key=PRIVATE_KEY, **kwargs)
+
+    @pytest.fixture(scope="session")
+    def bot():
+        return make_bot()
+
+    DEFAULT_BOTS = {}
+
+    @pytest.fixture(scope="function")
+    def default_bot(request):
+        param = request.param if hasattr(request, "param") else {}
+
+        defaults = Defaults(**param)
+        default_bot = DEFAULT_BOTS.get(defaults)
+        if default_bot:
+            return default_bot
+        else:
+            default_bot = make_bot(**{"defaults": defaults})
+            DEFAULT_BOTS[defaults] = default_bot
+            return default_bot
+
+    @pytest.fixture(scope="function")
+    def tz_bot(timezone):
+        defaults = Defaults(tzinfo=timezone)
+        default_bot = DEFAULT_BOTS.get(defaults)
+        if default_bot:
+            return default_bot
+        else:
+            default_bot = make_bot(**{"defaults": defaults})
+            DEFAULT_BOTS[defaults] = default_bot
+            return default_bot
 
     def create_dp(bot):
         # Dispatcher is heavy to init (due to many threads and such) so we have a single session
@@ -189,179 +196,6 @@
         if up.running:
             up.stop()
 
-else:
-    pass
-    # Here be test setup for v20
->>>>>>> 8e81e938
-
-
-def pytest_configure(config):
-    config.addinivalue_line("filterwarnings", "ignore::ResourceWarning")
-    # TODO: Write so good code that we don't need to ignore ResourceWarnings anymore
-
-
-<<<<<<< HEAD
-=======
-def make_bot(**kwargs):
-    return Bot(TOKEN, private_key=PRIVATE_KEY, **kwargs)
-
-
-@pytest.fixture(params=["Europe/Berlin", "Asia/Singapore", "UTC"])
-def tzinfo(request):
-    return pytz.timezone(request.param)
-
-
-@pytest.fixture()
-def timezone(tzinfo):
-    return tzinfo
-
-
->>>>>>> 8e81e938
-def env_var_2_bool(env_var: object) -> bool:
-    if isinstance(env_var, bool):
-        return env_var
-    if not isinstance(env_var, str):
-        return False
-<<<<<<< HEAD
-    return env_var.lower().strip() == "true"
-
-
-# This is here instead of in setup.cfg due to https://github.com/pytest-dev/pytest/issues/8343
-def pytest_runtestloop(session):
-    # v13.x
-    try:
-        from telegram.utils.deprecate import TelegramDeprecationWarning  # noqa: F401
-
-        session.add_marker(
-            pytest.mark.filterwarnings(
-                "ignore::telegram.utils.deprecate.TelegramDeprecationWarning"
-            )
-        )
-    except ImportError:
-        pass
-
-    # v20.x
-    try:
-        from telegram.warnings import PTBDeprecationWarning  # noqa: F401
-
-        session.add_marker(
-            pytest.mark.filterwarnings("ignore::telegram.warnings.PTBDeprecationWarning")
-        )
-    except ImportError:
-        pass
-
-
-if v13:
-
-    def make_bot(**kwargs):
-        return Bot(TOKEN, private_key=PRIVATE_KEY, **kwargs)
-
-    @pytest.fixture(scope="session")
-    def bot():
-        return make_bot()
-
-    DEFAULT_BOTS = {}
-
-    @pytest.fixture(scope="function")
-    def default_bot(request):
-        param = request.param if hasattr(request, "param") else {}
-
-        defaults = Defaults(**param)
-        default_bot = DEFAULT_BOTS.get(defaults)
-        if default_bot:
-            return default_bot
-        else:
-            default_bot = make_bot(**{"defaults": defaults})
-            DEFAULT_BOTS[defaults] = default_bot
-            return default_bot
-
-    @pytest.fixture(scope="function")
-    def tz_bot(timezone):
-        defaults = Defaults(tzinfo=timezone)
-        default_bot = DEFAULT_BOTS.get(defaults)
-        if default_bot:
-            return default_bot
-        else:
-            default_bot = make_bot(**{"defaults": defaults})
-            DEFAULT_BOTS[defaults] = default_bot
-            return default_bot
-
-    def create_dp(bot):
-        # Dispatcher is heavy to init (due to many threads and such) so we have a single session
-        # scoped one here, but before each test, reset it (dp fixture below)
-        dispatcher = Dispatcher(bot, Queue(), job_queue=JobQueue(), workers=2, use_context=True)
-        dispatcher.job_queue.set_dispatcher(dispatcher)
-
-        # we mock bot.{get_me, get_my_commands} b/c those are used in the @info decorator
-        def get_me(*args, **kwargs):
-            user = User(1, "TestBot", True)
-            dispatcher.bot._bot = user
-            return user
-
-        def get_my_commands(*args, **kwargs):
-            return []
-
-        orig_get_me = dispatcher.bot.get_me
-        orig_get_my_commands = dispatcher.bot.get_my_commands
-        dispatcher.bot.get_me = get_me
-        dispatcher.bot.get_my_commands = get_my_commands
-
-        thr = Thread(target=dispatcher.start)
-        thr.start()
-        sleep(2)
-        yield dispatcher
-
-        dispatcher.bot.get_me = orig_get_me
-        dispatcher.bot.get_my_commands = orig_get_my_commands
-
-        sleep(1)
-        if dispatcher.running:
-            dispatcher.stop()
-        thr.join()
-
-    @pytest.fixture(scope="session")
-    def _dp(bot):
-        yield from create_dp(bot)
-
-    @pytest.fixture(scope="function")
-    def dp(_dp):
-        # Reset the dispatcher first
-        while not _dp.update_queue.empty():
-            _dp.update_queue.get(False)
-        _dp.chat_data = defaultdict(dict)
-        _dp.user_data = defaultdict(dict)
-        _dp.bot_data = {}
-        _dp.persistence = None
-        _dp.handlers = {}
-        _dp.groups = []
-        _dp.error_handlers = {}
-        # For some reason if we setattr with the name mangled, then some tests(like async)
-        # run forever,
-        # due to threads not acquiring, (blocking). This adds these attributes to the __dict__.
-        object.__setattr__(_dp, "__stop_event", Event())
-        object.__setattr__(_dp, "__exception_event", Event())
-        object.__setattr__(_dp, "__async_queue", Queue())
-        object.__setattr__(_dp, "__async_threads", set())
-        _dp.persistence = None
-        _dp.use_context = False
-        if _dp._Dispatcher__singleton_semaphore.acquire(blocking=0):
-            Dispatcher._set_singleton(_dp)
-        yield _dp
-        Dispatcher._Dispatcher__singleton_semaphore.release()
-
-    @pytest.fixture(scope="function")
-    def cdp(dp):
-        dp.use_context = True
-        yield dp
-        dp.use_context = False
-
-    @pytest.fixture(scope="function")
-    def updater(bot):
-        up = Updater(bot=bot, workers=2, use_context=False)
-        yield up
-        if up.running:
-            up.stop()
-
     @pytest.fixture(params=["Europe/Berlin", "Asia/Singapore", "UTC"])
     def tzinfo(request):
         return pytz.timezone(request.param)
@@ -425,16 +259,16 @@
             yield _bot
 
     @pytest.fixture(scope="function")
-    async def default_bot(request, bot_info):
+    async def default_bot(request):
         param = request.param if hasattr(request, "param") else {}
 
-        default_bot = make_bot(bot_info, defaults=Defaults(**param))
+        default_bot = make_bot(defaults=Defaults(**param))
         async with default_bot:
             yield default_bot
 
     @pytest.fixture(scope="function")
-    async def tz_bot(timezone, bot_info):
-        default_bot = make_bot(bot_info, defaults=Defaults(tzinfo=timezone))
+    async def tz_bot(timezone):
+        default_bot = make_bot(defaults=Defaults(tzinfo=timezone))
         async with default_bot:
             yield default_bot
 
@@ -457,7 +291,4 @@
         yield up
         if up.running:
             await up.stop()
-            await up.shutdown()
-=======
-    return env_var.lower().strip() == "true"
->>>>>>> 8e81e938
+            await up.shutdown()